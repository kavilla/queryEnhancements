--- conflicted
+++ resolved
@@ -18,13 +18,9 @@
   QueryEnhancementsPluginStart,
   QueryEnhancementsPluginStartDependencies,
 } from './types';
-<<<<<<< HEAD
 import { ASYNC_TRIGGER_ID } from '../common';
 
 export type PublicConfig = Pick<ConfigSchema, 'queryAssist'>;
-import { ConnectionsService, createDataSourceConnectionExtension } from './data_source_connection';
-=======
->>>>>>> 468b74b4
 
 export class QueryEnhancementsPlugin
   implements
