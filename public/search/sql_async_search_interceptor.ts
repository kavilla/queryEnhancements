import { trimEnd } from 'lodash';
import { BehaviorSubject, Observable, throwError } from 'rxjs';
import { i18n } from '@osd/i18n';
import { concatMap, map } from 'rxjs/operators';
import {
  DATA_FRAME_TYPES,
  DataPublicPluginStart,
  IOpenSearchDashboardsSearchRequest,
  IOpenSearchDashboardsSearchResponse,
  ISearchOptions,
  SearchInterceptor,
  SearchInterceptorDeps,
} from '../../../../src/plugins/data/public';
import {
  getRawDataFrame,
  getRawQueryString,
  IDataFrameResponse,
} from '../../../../src/plugins/data/common';
import {
  API,
  ASYNC_TRIGGER_ID,
  DataFramePolling,
  FetchDataFrameContext,
  SEARCH_STRATEGY,
  SparkJobState,
  fetchDataFrame,
  fetchDataFramePolling,
} from '../../common';
import { QueryEnhancementsPluginStartDependencies } from '../types';
<<<<<<< HEAD
import { UiActionsStart } from 'src/plugins/ui_actions/public';
=======
import { ConnectionsService } from '../data_source_connection';
>>>>>>> 3543d510

export class SQLAsyncSearchInterceptor extends SearchInterceptor {
  protected queryService!: DataPublicPluginStart['query'];
  protected aggsService!: DataPublicPluginStart['search']['aggs'];
  protected indexPatterns!: DataPublicPluginStart['indexPatterns'];
  protected dataFrame$ = new BehaviorSubject<IDataFrameResponse | undefined>(undefined);
  protected uiActions: UiActionsStart;

  constructor(
    deps: SearchInterceptorDeps,
    private readonly connectionsService: ConnectionsService
  ) {
    super(deps);
    this.uiActions = deps.uiActions;

    deps.startServices.then(([_coreStart, depsStart]) => {
      this.queryService = (depsStart as QueryEnhancementsPluginStartDependencies).data.query;
      this.aggsService = (depsStart as QueryEnhancementsPluginStartDependencies).data.search.aggs;
    });
  }

  protected runSearch(
    request: IOpenSearchDashboardsSearchRequest,
    signal?: AbortSignal,
    _strategy?: string
  ): Observable<IOpenSearchDashboardsSearchResponse> {
    const { id, ...searchRequest } = request;
    const path = trimEnd(API.SQL_ASYNC_SEARCH);
    const dfContext: FetchDataFrameContext = {
      http: this.deps.http,
      path,
      signal,
    };

    const dataFrame = getRawDataFrame(searchRequest);
    if (!dataFrame) {
      return throwError(this.handleSearchError('DataFrame is not defined', request, signal!));
    }

    const queryString =
      dataFrame.meta?.queryConfig?.formattedQs() ?? getRawQueryString(searchRequest) ?? '';

    dataFrame.meta = {
      ...dataFrame.meta,
      queryConfig: {
        ...dataFrame.meta.queryConfig,
        ...(this.connectionsService.getSelectedConnection() && {
          dataSourceId: this.connectionsService.getSelectedConnection()?.id,
        }),
      },
    };

    const onPollingSuccess = (pollingResult: any) => {
      if (pollingResult) {
        const statusStr: string = (pollingResult.body.meta.status as string).toUpperCase();
        const status = SparkJobState[statusStr as keyof typeof SparkJobState];
        switch (status) {
          case SparkJobState.SUCCESS:
            return false;
          case SparkJobState.FAILED:
            const jsError = new Error(pollingResult.data.error.response);
            this.deps.toasts.addError(jsError, {
              title: i18n.translate('queryEnhancements.sqlQueryError', {
                defaultMessage: 'Could not complete the SQL async query',
              }),
              toastMessage: pollingResult.data.error.response,
            });
            return false;
          default:
            if (request.params?.progress_query_id) {
              this.uiActions.getTrigger(ASYNC_TRIGGER_ID).exec({
                query_id: request.params.progress_query_id,
                query_status: status,
              });
            }
        }
      }

      this.deps.toasts.addInfo({
        title: i18n.translate('queryEnhancements.sqlQueryPolling', {
          defaultMessage: 'Polling query job results...',
        }),
      });

      return true;
    };

    const onPollingError = (error: Error) => {
      throw new Error(error.message);
    };

    this.deps.toasts.addInfo({
      title: i18n.translate('queryEnhancements.sqlQueryInfo', {
        defaultMessage: 'Starting query job...',
      }),
    });
    return fetchDataFrame(dfContext, queryString, dataFrame).pipe(
      concatMap((jobResponse) => {
        const df = jobResponse.body;
        const dataFramePolling = new DataFramePolling<any, any>(
          () => fetchDataFramePolling(dfContext, df),
          5000,
          onPollingSuccess,
          onPollingError
        );
        return dataFramePolling.fetch().pipe(
          map(() => {
            const dfPolling = dataFramePolling.data;
            dfPolling.type = DATA_FRAME_TYPES.DEFAULT;
            return dfPolling;
          })
        );
      })
    );
  }

  public search(request: IOpenSearchDashboardsSearchRequest, options: ISearchOptions) {
    return this.runSearch(request, options.abortSignal, SEARCH_STRATEGY.SQL_ASYNC);
  }
}<|MERGE_RESOLUTION|>--- conflicted
+++ resolved
@@ -1,7 +1,13 @@
+/*
+ * Copyright OpenSearch Contributors
+ * SPDX-License-Identifier: Apache-2.0
+ */
+
 import { trimEnd } from 'lodash';
 import { BehaviorSubject, Observable, throwError } from 'rxjs';
 import { i18n } from '@osd/i18n';
 import { concatMap, map } from 'rxjs/operators';
+import { UiActionsStart } from 'src/plugins/ui_actions/public';
 import {
   DATA_FRAME_TYPES,
   DataPublicPluginStart,
@@ -27,11 +33,7 @@
   fetchDataFramePolling,
 } from '../../common';
 import { QueryEnhancementsPluginStartDependencies } from '../types';
-<<<<<<< HEAD
-import { UiActionsStart } from 'src/plugins/ui_actions/public';
-=======
 import { ConnectionsService } from '../data_source_connection';
->>>>>>> 3543d510
 
 export class SQLAsyncSearchInterceptor extends SearchInterceptor {
   protected queryService!: DataPublicPluginStart['query'];
